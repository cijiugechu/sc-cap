mod engine;

use std::sync::mpsc;

use crate::{
    device::display,
    frame::{Frame, FrameType},
};

#[derive(Debug, Default, Clone)]
pub struct CGPoint {
    pub x: f64,
    pub y: f64,
}

#[derive(Debug, Default, Clone)]
pub struct CGSize {
    pub width: f64,
    pub height: f64,
}
#[derive(Debug, Default, Clone)]
pub struct CGRect {
    pub origin: CGPoint,
    pub size: CGSize,
}
#[derive(Debug, Default)]
pub struct Options {
    pub fps: u32,
    pub show_cursor: bool,
    pub show_highlight: bool,
    pub targets: Vec<display::Target>,

    // excluded targets will only work on macOS
    pub excluded_targets: Option<Vec<display::Target>>,
    pub output_type: FrameType,
    pub source_rect: Option<CGRect>,
}

pub struct Capturer {
    engine: engine::Engine,
    rx: mpsc::Receiver<Frame>,
}

impl Capturer {
    pub fn new(options: Options) -> Capturer {
        let (tx, rx) = mpsc::channel::<Frame>();
        let engine = engine::Engine::new(&options, tx);

        Capturer { engine, rx }
    }

    // TODO
    // Prevent starting capture if already started
<<<<<<< HEAD
    pub fn start_capture(&mut self) {

=======
    pub fn start_capture(&self) {
>>>>>>> b108a70a
        self.engine.start();
    }
    pub fn stop_capture(&mut self) {
        self.engine.stop();
    }

    pub fn get_next_frame(&self) -> Result<Frame, mpsc::RecvError> {
        self.rx.recv()
    }
}<|MERGE_RESOLUTION|>--- conflicted
+++ resolved
@@ -51,12 +51,7 @@
 
     // TODO
     // Prevent starting capture if already started
-<<<<<<< HEAD
     pub fn start_capture(&mut self) {
-
-=======
-    pub fn start_capture(&self) {
->>>>>>> b108a70a
         self.engine.start();
     }
     pub fn stop_capture(&mut self) {
