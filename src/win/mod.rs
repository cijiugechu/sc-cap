--- conflicted
+++ resolved
@@ -25,15 +25,6 @@
         unsafe { GetMonitorInfoW(h_monitor, &mut monitor_info as *mut _ as *mut _).as_bool() };
 
     if success {
-<<<<<<< HEAD
-        let name = {
-            let len = monitor_info
-                .szDevice
-                .iter()
-                .position(|&i| i == 0)
-                .unwrap_or(0);
-            String::from_utf16(&monitor_info.szDevice[..len])?
-=======
         let len = monitor_info
             .szDevice
             .iter()
@@ -44,7 +35,6 @@
         let clean_name = match name.rfind('\\') {
             Some(index) => name.chars().skip(index + 1).collect(),
             None => name.to_string(),
->>>>>>> 382eadf3
         };
 
         Ok(clean_name)
@@ -77,12 +67,8 @@
 
         // println!("buffer: {:?}", frame.buffer());
 
-<<<<<<< HEAD
-        let filename = format!("./test/test-frame-{}.png", self.frames);
-=======
         let filename = format!("./test/frame-{}.png", self.frames);
         println!("filename: {}", filename);
->>>>>>> 382eadf3
 
         frame.save_as_image(&filename).unwrap();
 
@@ -121,7 +107,6 @@
 
     Recorder::start_free_threaded(settings);
     println!("Capture started. Press Enter to stop.");
-<<<<<<< HEAD
 
     let mut input = String::new();
     std::io::stdin().read_line(&mut input).unwrap();
@@ -129,18 +114,6 @@
     // TODO: find stopping mechanism
 
     println!("Capture stopped.");
-=======
-
-    let mut audio_recorder = audio::AudioRecorder::new();
-
-    audio_recorder.start_recording();
-
-    Recorder::start(settings).unwrap();
-
-    // audio_recorder.stop_recording();
-
-    // TODO: figure out threading mechanism here
->>>>>>> 382eadf3
 }
 
 pub fn is_supported() -> bool {
@@ -159,11 +132,11 @@
 
     for display in displays {
         let id = display;
-        let name = get_monitor_name(display).unwrap();
+        let title = get_monitor_name(display).unwrap();
 
         let target = Target {
             id: 2,
-            title: name,
+            title,
             kind: TargetKind::Display,
         };
         targets.push(target);
